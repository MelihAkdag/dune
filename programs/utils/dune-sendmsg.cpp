--- conflicted
+++ resolved
@@ -46,7 +46,6 @@
 
     if (argc == 2 && (!strcmp(argv[1], "-l") || !strcmp(argv[1], "--list")))
     {
-<<<<<<< HEAD
       fprintf(stdout, "Available Messages:\n");
       fprintf(stdout, "  [A]: Abort, AcousticMessage, AcousticOperation, AcousticSystemsQuery\n");
       fprintf(stdout, "  [B]: Brake, ButtonEvent\n");
@@ -72,25 +71,6 @@
       fprintf(stdout, "  [T]: Target, TeleoperationDone, Temperature, TextMessage, TrexCommand\n");
       fprintf(stdout, "  [U]: UASimulation\n");
       fprintf(stdout, "  [V]: VehicleCommand, VehicleMedium\n");
-=======
-      fprintf(stdout, "List:\n");
-      fprintf(stdout, "  Abort, AcousticMessage, AcousticOperation, AcousticSystemsQuery\n");
-      fprintf(stdout, "  Brake, ButtonEvent\n");
-      fprintf(stdout, "  CacheControl, Calibration, ClockControl, ControlLoops\n");
-      fprintf(stdout, "  DataSanity, DesiredControl, DesiredHeading, DesiredHeadingRate, DesiredPitch\n");
-      fprintf(stdout, "  DesiredSpeed, DesiredRoll, DesiredZ, DevCalibrationControl, DevDataText\n");
-      fprintf(stdout, "  EmergencyControl, EntityList, EntityState, EntityActivationState, EstimatedState\n");
-      fprintf(stdout, "  FuelLevel\n");
-      fprintf(stdout, "  GpsFix, GpsFixRtk, Heartbeat, IridiumMsgTx, LblConfig, LblRange\n");
-      fprintf(stdout, "  LeakSimulation, LogBookControl, LogBookEntry, LoggingControl\n");
-      fprintf(stdout, "  MagneticField, MonitorEntityState, OperationalLimits\n");
-      fprintf(stdout, "  PlanControl, PlanGeneration, PopEntityParameters, PowerChannelControl\n");
-      fprintf(stdout, "  PushEntityParameters, QueryEntityInfo, QueryEntityParameters\n");
-      fprintf(stdout, "  RegisterManeuver, RemoteActions, RemoteActionsRequest, ReplayControl, ReportControl, RestartSystem\n");
-      fprintf(stdout, "  SaveEntityParameters, SetEntityParameters, SetLedBrightness, SetServoPosition\n");
-      fprintf(stdout, "  SetThrusterActuation, Sms, SoundSpeed, Target, TeleoperationDone, Temperature\n");
-      fprintf(stdout, "  TextMessage, TrexCommand, UASimulation, UsblConfig, VehicleCommand, VehicleMedium\n");
->>>>>>> b534e41c
       return 1;
     }
 
