--- conflicted
+++ resolved
@@ -137,11 +137,7 @@
 Power Channel 4 - State                 = 1
 Power Channel 5 - Name                  = Private (Sidescan)
 Power Channel 5 - State                 = 0
-<<<<<<< HEAD
-Power Channel 6 - Name                  = Camera CPU
-=======
 Power Channel 6 - Name                  = Private (Camera CPU)
->>>>>>> f74f339f
 Power Channel 6 - State                 = 0
 Power Channel 11 - Name                 = Private (Auxiliary CPU)
 Power Channel 11 - State                = 1
@@ -191,35 +187,6 @@
 [Supervisors.ClockPPS]
 Enabled                                 = Never
 
-<<<<<<< HEAD
-[Transports.TCP.Server/SlaveCPU]
-Enabled                                 = Hardware
-
-# Camera CPU
-[Vision.PointGrey]
-Enabled                                 = Always
-Entity Label                            = Camera
-Debug Level                             = None
-Master Name                             = lauv-noptilus-2
-Master Mode                             = true
-Slave Name                              = lauv-noptilus-2-cpu-cam
-Slave Entities                          = Slave CPU,
-                                          lauv-noptilus-2-cpu-cam:Camera
-#Led modes: STROBE, ON, OFF
-Led Mode                                = Off
-Power Channel - Strobe                  = Camera - Strobe
-Copyright                               = LSTS-FEUP
-Lens Model                              = 1/2 4mm F1.2-F11 - 4mm UC
-Lens Make                               = www.edmundoptics.eu
-Saved Images Dir                        = Photos
-Number Frames/s                         = 5
-Split Photos                            = true
-Number of photos to divide              = 1000
-GPIO Driver Power                       = 17
-GPIO Strobe                             = 27
-Strobe Delay (us)                       = 10000
-Shutter Value (ms)                      = 8
-=======
 # Camera delegator.
 [Supervisors.Delegator/PointGrey]
 Enabled                                 = Hardware
@@ -235,5 +202,4 @@
 Active                                  = false
 Active - Scope                          = maneuver
 Active - Visibility                     = user
-Execution Priority                      = 10
->>>>>>> f74f339f
+Execution Priority                      = 10