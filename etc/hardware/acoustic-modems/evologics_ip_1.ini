--- conflicted
+++ resolved
@@ -48,21 +48,10 @@
 TCP Port                                = 9200
 Source Level - Control                  = true
 
-<<<<<<< HEAD
 [Transports.SerialOverTCP/Evologics]
-Enabled                                    = Never
-Serial Port - Device                       = /dev/ttyUSB1
-Debug Level                                = Debug
-=======
-[Transports.Evologics/Simulator]
-Entity Label                            = Acoustic Modem Simulator
 Enabled                                 = Never
-IPv4 Address                            = 127.0.0.1
-TCP Port                                = 9200
-Source Level                            = 1
-Source Level - Control                  = true
-Debug Level                             = None
->>>>>>> f74f339f
+Serial Port - Device                    = /dev/ttyUSB1
+Debug Level                             = Debug
 
 # Simulators
 [Simulators.EvoSimulator]
@@ -73,14 +62,6 @@
 State Update Period                     = 3.0
 Debug Level                             = None
 
-<<<<<<< HEAD
-=======
-[Transports.SerialOverTCP/Evologics]
-Enabled                                 = Never
-Serial Port - Device                    = /dev/ttyUSB1
-Debug Level                             = Debug
-
->>>>>>> f74f339f
 [Simulators.AcousticModem]
 Enabled                                 = Simulation
 Entity Label                            = Acoustic Modem Simulator
