--- conflicted
+++ resolved
@@ -371,14 +371,10 @@
 
           consumeMessages();
 
-<<<<<<< HEAD
           if (m_wdog.overflow())
             setEntityState(IMC::EntityState::ESTA_ERROR, Status::CODE_COM_ERROR);
 
-          if (m_uart->hasNewData(1.0) != IOMultiplexing::PRES_OK)
-=======
           if (!Poll::poll(*m_uart, 1.0))
->>>>>>> 7eea3329
             continue;
 
           size_t rv = m_uart->read(bfr, sizeof(bfr));
